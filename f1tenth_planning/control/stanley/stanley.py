# MIT License

# Copyright (c) Hongrui Zheng, Johannes Betz

# Permission is hereby granted, free of charge, to any person obtaining a copy
# of this software and associated documentation files (the "Software"), to deal
# in the Software without restriction, including without limitation the rights
# to use, copy, modify, merge, publish, distribute, sublicense, and/or sell
# copies of the Software, and to permit persons to whom the Software is
# furnished to do so, subject to the following conditions:

# The above copyright notice and this permission notice shall be included in all
# copies or substantial portions of the Software.

# THE SOFTWARE IS PROVIDED "AS IS", WITHOUT WARRANTY OF ANY KIND, EXPRESS OR
# IMPLIED, INCLUDING BUT NOT LIMITED TO THE WARRANTIES OF MERCHANTABILITY,
# FITNESS FOR A PARTICULAR PURPOSE AND NONINFRINGEMENT. IN NO EVENT SHALL THE
# AUTHORS OR COPYRIGHT HOLDERS BE LIABLE FOR ANY CLAIM, DAMAGES OR OTHER
# LIABILITY, WHETHER IN AN ACTION OF CONTRACT, TORT OR OTHERWISE, ARISING FROM,
# OUT OF OR IN CONNECTION WITH THE SOFTWARE OR THE USE OR OTHER DEALINGS IN THE
# SOFTWARE.

"""
Stanley waypoint tracker

Author: Hongrui Zheng, Johannes Betz
Last Modified: 5/1/22
"""
from f110_gym.envs.track import Track

from f1tenth_planning.control.controller import Controller
from f1tenth_planning.utils.utils import nearest_point
from f1tenth_planning.utils.utils import pi_2_pi

import numpy as np
import math


<<<<<<< HEAD
class StanleyPlanner(Controller):
=======
class StanleyPlanner:
>>>>>>> 4bea394f
    """
    This is the class for the Front Weeel Feedback Controller (Stanley) for tracking the path of the vehicle
    References:
    - Stanley: The robot that won the DARPA grand challenge: http://isl.ecst.csuchico.edu/DOCS/darpa2005/DARPA%202005%20Stanley.pdf
    - Autonomous Automobile Path Tracking: https://www.ri.cmu.edu/pub_files/2009/2/Automatic_Steering_Methods_for_Autonomous_Automobile_Path_Tracking.pdf

    Args:
        track (Track): track object with raceline
        params (dict, optional): dictionary of parameters, including wheelbase, k_path, ...
    """

<<<<<<< HEAD
    def __init__(self, track: Track, params: dict = None):
        self.params = {
            "k_path": 5.0,
            "wheelbase": 0.33,
            "vgain": 0.7,
        }
        self.params.update(params or {})

        self.waypoints = np.stack(
            [
                track.raceline.xs,
                track.raceline.ys,
                track.raceline.vxs,
                track.raceline.yaws,
            ],
            axis=1,
        )
=======
    def __init__(self, wheelbase=0.33, waypoints=None):
        self.wheelbase = wheelbase
        self.waypoints = waypoints
        self.drawn_waypoints = []
        self.target_point = None
        self.target_index = None

    def render_waypoints(self, e):
        """
        Callback to render waypoints.
        """
        points = self.waypoints[:, :2]
        e.render_closed_lines(points, color=(128, 0, 0), size=1)
>>>>>>> 4bea394f

    def render_target_point(self, e):
        """
        Callback to render the target point.
        """
        if self.target_point is not None:
            points = self.target_point[:2][None]  # shape (1, 2)
            e.render_points(points, color=(0, 0, 128), size=2)

    def render_local_plan(self, e):
        """
        update waypoints being drawn by EnvRenderer
        """
        if self.target_index is not None:
            points = self.waypoints[self.target_index : self.target_index + 10, :2]
            e.render_lines(points, color=(0, 128, 0), size=2)

    def calc_theta_and_ef(self, vehicle_state, waypoints):
        """
        Calculate the heading and cross-track errors
        Args:
            vehicle_state (numpy.ndarray [4, ]): [x, y, heading, velocity] of the vehicle
            waypoints (numpy.ndarray [N, 4]): waypoints to track [x, y, velocity, heading]
        """

        # distance to the closest point to the front axle center
        fx = vehicle_state[0] + self.params["wheelbase"] * math.cos(vehicle_state[2])
        fy = vehicle_state[1] + self.params["wheelbase"] * math.sin(vehicle_state[2])
        position_front_axle = np.array([fx, fy])
<<<<<<< HEAD
        nearest_point_front, nearest_dist, t, target_index = nearest_point(
            position_front_axle, self.waypoints[:, 0:2]
        )
        vec_dist_nearest_point = position_front_axle - nearest_point_front
=======
        self.target_point, nearest_dist, t, self.target_index = nearest_point(
            position_front_axle, self.waypoints[:, 0:2]
        )
        vec_dist_nearest_point = position_front_axle - self.target_point
>>>>>>> 4bea394f

        # crosstrack error
        front_axle_vec_rot_90 = np.array(
            [
                [math.cos(vehicle_state[2] - math.pi / 2.0)],
                [math.sin(vehicle_state[2] - math.pi / 2.0)],
            ]
        )
        ef = np.dot(vec_dist_nearest_point.T, front_axle_vec_rot_90)

        # heading error
        # NOTE: If your raceline is based on a different coordinate system you need to -+ pi/2 = 90 degrees
        theta_raceline = waypoints[self.target_index, 3]
        theta_e = pi_2_pi(theta_raceline - vehicle_state[2])

        # target velocity
        goal_veloctiy = waypoints[self.target_index, 2]

        return theta_e, ef, self.target_index, goal_veloctiy

    def controller(self, vehicle_state, waypoints, k_path):
        """
        Front Wheel Feedback Controller to track the path
        Based on the heading error theta_e and the crosstrack error ef we calculate the steering angle
        Returns the optimal steering angle delta is P-Controller with the proportional gain k

        Args:
            vehicle_state (numpy.ndarray [4, ]): [x, y, heading, velocity] of the vehicle
            waypoints (numpy.ndarray [N, 4]): waypoints to track
            k_path (float): proportional gain

        Returns:
            theta_e (float): heading error
            ef (numpy.ndarray [2, ]): crosstrack error
            theta_raceline (float): target heading
            kappa_ref (float): target curvature
            goal_veloctiy (float): target velocity
        """

        theta_e, ef, target_index, goal_veloctiy = self.calc_theta_and_ef(
            vehicle_state, waypoints
        )

        # Calculate final steering angle/ control input in [rad]: Steering Angle based on error + heading error
        cte_front = math.atan2(k_path * ef, vehicle_state[3])
        delta = cte_front + theta_e

        return delta, goal_veloctiy

<<<<<<< HEAD
    def plan(self, state: dict) -> np.ndarray:
=======
    def plan(self, pose_x, pose_y, pose_theta, velocity, k_path=5.0, waypoints=None):
>>>>>>> 4bea394f
        """
        Plan function for the Stanley waypoint tracker

        Args:
            state (dict): current state of the vehicle, keys: ["pose_x", "pose_y", "pose_theta", "linear_vel_x"]

        Returns:
            action (numpy.ndarray [2, ]): action to take, [steering_angle, speed]
        """
<<<<<<< HEAD
        assert self.waypoints is not None, "No waypoints provided"
        k_path = self.params["k_path"]
        vehicle_state = np.array(
            [
                state["pose_x"],
                state["pose_y"],
                state["pose_theta"],
                state["linear_vel_x"],
            ]
        )
=======
        if waypoints is not None:
            if waypoints.shape[1] < 4 or len(waypoints.shape) != 2:
                raise ValueError("Waypoints needs to be a (Nxm), m >= 4, numpy array!")
            self.waypoints = waypoints
        else:
            if self.waypoints is None:
                raise ValueError(
                    "Please set waypoints to track during planner instantiation or when calling plan()"
                )
        k_path = np.float32(k_path)
        vehicle_state = np.array([pose_x, pose_y, pose_theta, velocity])
>>>>>>> 4bea394f
        steering_angle, speed = self.controller(vehicle_state, self.waypoints, k_path)

        # scale speed according to the velocity gain
        speed = speed * self.params["vgain"]

        return np.array([steering_angle, speed])<|MERGE_RESOLUTION|>--- conflicted
+++ resolved
@@ -36,11 +36,7 @@
 import math
 
 
-<<<<<<< HEAD
 class StanleyPlanner(Controller):
-=======
-class StanleyPlanner:
->>>>>>> 4bea394f
     """
     This is the class for the Front Weeel Feedback Controller (Stanley) for tracking the path of the vehicle
     References:
@@ -52,7 +48,6 @@
         params (dict, optional): dictionary of parameters, including wheelbase, k_path, ...
     """
 
-<<<<<<< HEAD
     def __init__(self, track: Track, params: dict = None):
         self.params = {
             "k_path": 5.0,
@@ -60,6 +55,8 @@
             "vgain": 0.7,
         }
         self.params.update(params or {})
+        self.target_point = None
+        self.target_index = None
 
         self.waypoints = np.stack(
             [
@@ -70,21 +67,6 @@
             ],
             axis=1,
         )
-=======
-    def __init__(self, wheelbase=0.33, waypoints=None):
-        self.wheelbase = wheelbase
-        self.waypoints = waypoints
-        self.drawn_waypoints = []
-        self.target_point = None
-        self.target_index = None
-
-    def render_waypoints(self, e):
-        """
-        Callback to render waypoints.
-        """
-        points = self.waypoints[:, :2]
-        e.render_closed_lines(points, color=(128, 0, 0), size=1)
->>>>>>> 4bea394f
 
     def render_target_point(self, e):
         """
@@ -114,17 +96,10 @@
         fx = vehicle_state[0] + self.params["wheelbase"] * math.cos(vehicle_state[2])
         fy = vehicle_state[1] + self.params["wheelbase"] * math.sin(vehicle_state[2])
         position_front_axle = np.array([fx, fy])
-<<<<<<< HEAD
-        nearest_point_front, nearest_dist, t, target_index = nearest_point(
-            position_front_axle, self.waypoints[:, 0:2]
-        )
-        vec_dist_nearest_point = position_front_axle - nearest_point_front
-=======
         self.target_point, nearest_dist, t, self.target_index = nearest_point(
             position_front_axle, self.waypoints[:, 0:2]
         )
         vec_dist_nearest_point = position_front_axle - self.target_point
->>>>>>> 4bea394f
 
         # crosstrack error
         front_axle_vec_rot_90 = np.array(
@@ -174,11 +149,7 @@
 
         return delta, goal_veloctiy
 
-<<<<<<< HEAD
     def plan(self, state: dict) -> np.ndarray:
-=======
-    def plan(self, pose_x, pose_y, pose_theta, velocity, k_path=5.0, waypoints=None):
->>>>>>> 4bea394f
         """
         Plan function for the Stanley waypoint tracker
 
@@ -188,7 +159,6 @@
         Returns:
             action (numpy.ndarray [2, ]): action to take, [steering_angle, speed]
         """
-<<<<<<< HEAD
         assert self.waypoints is not None, "No waypoints provided"
         k_path = self.params["k_path"]
         vehicle_state = np.array(
@@ -199,19 +169,6 @@
                 state["linear_vel_x"],
             ]
         )
-=======
-        if waypoints is not None:
-            if waypoints.shape[1] < 4 or len(waypoints.shape) != 2:
-                raise ValueError("Waypoints needs to be a (Nxm), m >= 4, numpy array!")
-            self.waypoints = waypoints
-        else:
-            if self.waypoints is None:
-                raise ValueError(
-                    "Please set waypoints to track during planner instantiation or when calling plan()"
-                )
-        k_path = np.float32(k_path)
-        vehicle_state = np.array([pose_x, pose_y, pose_theta, velocity])
->>>>>>> 4bea394f
         steering_angle, speed = self.controller(vehicle_state, self.waypoints, k_path)
 
         # scale speed according to the velocity gain
