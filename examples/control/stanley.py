--- conflicted
+++ resolved
@@ -51,16 +51,8 @@
     )
 
     # reset environment
-<<<<<<< HEAD
     track = env.unwrapped.track
     planner = StanleyPlanner(track=track)
-=======
-    raceline = env.unwrapped.track.raceline
-    waypoints = np.stack(
-        [raceline.xs, raceline.ys, raceline.vxs, raceline.yaws], axis=1
-    )
-    planner = StanleyPlanner(waypoints=waypoints)
->>>>>>> 4bea394f
 
     env.add_render_callback(planner.render_waypoints)
     env.add_render_callback(planner.render_local_plan)
